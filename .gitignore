*.pkl
*.log
__pycache__/
*.pyc
.env
.DS_Store
<<<<<<< HEAD
data
=======
>>>>>>> f09c651b
models
results<|MERGE_RESOLUTION|>--- conflicted
+++ resolved
@@ -4,9 +4,5 @@
 *.pyc
 .env
 .DS_Store
-<<<<<<< HEAD
-data
-=======
->>>>>>> f09c651b
 models
 results